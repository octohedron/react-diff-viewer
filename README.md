<<<<<<< HEAD
=======
> Hello! [v3.0.0 beta](https://github.com/praneshr/react-diff-viewer/tree/v3.0.0) is now available. This release includes native dark mode, configurable comparator, diff titles etc.

<br/>
<br/>
<br/>
<br/>
>>>>>>> 41fd9de2
<p align="center">
  <img src='https://i.ibb.co/DKrGhVQ/Frame-1-1.png' width="100%" alt='React Diff Viewer' />
</p>
<br/>

[![Build Status](https://travis-ci.com/praneshr/react-diff-viewer.svg?branch=master)](https://travis-ci.com/praneshr/react-diff-viewer)
[![npm version](https://badge.fury.io/js/react-diff-viewer.svg)](https://badge.fury.io/js/react-diff-viewer)
[![GitHub license](https://img.shields.io/github/license/praneshr/react-diff-viewer.svg)](https://github.com/praneshr/react-diff-viewer/blob/master/LICENSE)

A simple and beautiful text diff viewer component made with [Diff](https://github.com/kpdecker/jsdiff) and [React](https://reactjs.org).

Inspired from Github diff viewer, it includes features like split view, inline view, word diff, line highlight and more. It is highly customizable and it supports almost all languages.

## Install

```bash
yarn add react-diff-viewer@beta

# or

npm i react-diff-viewer@beta
```

## Usage

```javascript
import React, { PureComponent } from 'react';
import ReactDiffViewer from 'react-diff-viewer';

const oldCode = `
const a = 10
const b = 10
const c = () => console.log('foo')

if(a > 10) {
  console.log('bar')
}

console.log('done')
`;
const newCode = `
const a = 10
const boo = 10

if(a === 10) {
  console.log('bar')
}
`;

class Diff extends PureComponent {
	render = () => {
		return (
			<ReactDiffViewer oldValue={oldCode} newValue={newCode} splitView={true} />
		);
	};
}
```

## Props
<<<<<<< HEAD

| Prop                      | Type            | Default                        | Description                                                                                                                                                                                                                                                                                                                                                                                                      |
| ------------------------- | --------------- | ------------------------------ | ---------------------------------------------------------------------------------------------------------------------------------------------------------------------------------------------------------------------------------------------------------------------------------------------------------------------------------------------------------------------------------------------------------------- |
| oldValue                  | `string`        | `''`                           | Old value as string.                                                                                                                                                                                                                                                                                                                                                                                             |
| newValue                  | `string`        | `''`                           | New value as string.                                                                                                                                                                                                                                                                                                                                                                                             |
| splitView                 | `boolean`       | `true`                         | Switch between `unified` and `split` view.                                                                                                                                                                                                                                                                                                                                                                       |
| disableWordDiff           | `boolean`       | `false`                        | Show and hide word diff in a diff line.                                                                                                                                                                                                                                                                                                                                                                          |
| compareMethod             | `DiffMethod`    | `DiffMethod.CHARS`             | JsDiff text diff method used for diffing strings. Check out the [guide](https://github.com/praneshr/react-diff-viewer/tree/v3.0.0#text-block-diff-comparison) to use different methods.                                                                                                                                                                                                                                     |
| hideLineNumbers           | `boolean`       | `false`                        | Show and hide line numbers.                                                                                                                                                                                                                                                                                                                                                                                      |
| renderContent             | `function`      | `undefined`                    | Render Prop API to render code in the diff viewer. Helpful for [syntax highlighting](#syntax-highlighting)                                                                                                                                                                                                                                                                                                       |
| onLineNumberClick         | `function`      | `undefined`                    | Event handler for line number click. `(lineId: string) => void`                                                                                                                                                                                                                                                                                                                                                  |
| highlightLines            | `array[string]` | `[]`                           | List of lines to be highlighted. Works together with `onLineNumberClick`. Line number are prefixed with `L` and `R` for the left and right section of the diff viewer, respectively. For example, `L-20` means 20th line in the left pane. To highlight a range of line numbers, pass the prefixed line number as an array. For example, `[L-2, L-3, L-4, L-5]` will highlight the lines `2-5` in the left pane. |
| showDiffOnly              | `boolean`       | `true`                         | Shows only the diffed lines and folds the unchanged lines                                                                                                                                                                                                                                                                                                                                                        |
| extraLinesSurroundingDiff | `number`        | `3`                            | Number of extra unchanged lines surrounding the diff. Works along with `showDiffOnly`.                                                                                                                                                                                                                                                                                                                           |
| codeFoldMessageRenderer   | `function`      | `Expand {number} of lines ...` | Render Prop API to render code fold message.                                                                                                                                                                                                                                                                                                                                                                     |
| styles                    | `object`        | `{}`                           | To override style variables and styles. Learn more about [overriding styles](#overriding-styles)                                                                                                                                                                                                                                                                                                                 |
| useDarkTheme              | `boolean`       | `true`                         | To enable/disable dark theme.                                                                                                                                                                                                                                                                                                                                                                                    |
| leftTitle                 | `string`        | `undefined`                    | Column title for left section of the diff in split view. This will be used as the only title in inline view.                                                                                                                                                                                                                                                                                                     |
| rightTitle                | `string`        | `undefined`                    | Column title for right section of the diff in split view. This will be ignored in inline view.                                                                                                                                                                                                                                                                                                                   |
=======
|Prop              |Type           |Default       |Description                                   |
|------------------|---------------|--------------|----------------------------------------------|
|oldValue          |`string`       |`''`          |Old value as string.                          |
|newValue          |`string`       |`''`          |New value as string.                          |
|splitView         |`boolean`      |`true`        |Switch between `unified` and `split` view.    |
|disableWordDiff   |`boolean`      |`false`       |Show and hide word diff in a diff line.       |
|hideLineNumbers   |`boolean`      |`false`       |Show and hide line numbers.                   |
|renderContent     |`function`     |`undefined`   |Render Prop API to render code in the diff viewer. Helpful for [syntax highlighting](#syntax-highlighting)   |
|onLineNumberClick |`function`     |`undefined`   |Event handler for line number click. `(lineId: string) => void`          |
|highlightLines   |`array[string]`|`[]`          |List of lines to be highlighted. Works together with `onLineNumberClick`. Line number are prefixed with `L` and `R` for the left and right section of the diff viewer, respectively. For example, `L-20` means 20th line in the left pane. To highlight a range of line numbers, pass the prefixed line number as an array. For example, `[L-2, L-3, L-4, L-5]` will highlight the lines `2-5` in the left pane.   |
|showDiffOnly      |`boolean`      |`true`        |Shows only the diffed lines and folds the unchanged lines|
|extraLinesSurroundingDiff|`number`|`3`           |Number of extra unchanged lines surrounding the diff. Works along with `showDiffOnly`.|
|codeFoldMessageRenderer|`function`|`Expand {number} of lines ...`   |Render Prop API to render code fold message.|
|styles            |`object`       |`{}`          |To override style variables and styles. Learn more about [overriding styles](#overriding-styles)  |
>>>>>>> 41fd9de2

## Instance Methods

`resetCodeBlocks()` - Resets the expanded code blocks to it's initial state. Return `true` on successful reset and `false` during unsuccessful reset.

## Syntax Highlighting

Syntax highlighting is a bit tricky when combined with diff. Here, React Diff Viewer provides a simple render prop API to handle syntax highlighting. Use `renderContent(content: string) => JSX.Element` and your favorite syntax highlighting library to achieve this.

An example using [Prism JS](https://prismjs.com)

```html
// Load Prism CSS
<link
	href="https://cdnjs.cloudflare.com/ajax/libs/prism/1.15.0/prism.min.css"
/>

// Load Prism JS
<script src="https://cdnjs.cloudflare.com/ajax/libs/prism/1.15.0/prism.min.js"></script>
```

```javascript
import React, { PureComponent } from 'react';
import ReactDiffViewer from 'react-diff-viewer';

const oldCode = `
const a = 10
const b = 10
const c = () => console.log('foo')

if(a > 10) {
  console.log('bar')
}

console.log('done')
`;
const newCode = `
const a = 10
const boo = 10

if(a === 10) {
  console.log('bar')
}
`;

class Diff extends PureComponent {
	highlightSyntax = str => (
		<pre
			style={{ display: 'inline' }}
			dangerouslySetInnerHTML={{
				__html: Prism.highlight(str, Prism.languages.javascript),
			}}
		/>
	);

	render = () => {
		return (
			<ReactDiffViewer
				oldValue={oldCode}
				newValue={newCode}
				splitView={true}
				renderContent={this.highlightSyntax}
			/>
		);
	};
}
```

<<<<<<< HEAD
## Text block diff comparison

Different styles of text block diffing are possible by using the enums corresponding to variou JsDiff methods ([learn more](https://github.com/kpdecker/jsdiff/tree/v4.0.1#api)). The supported methods are as follows.

```javascript
enum DiffMethod {
  CHARS = 'diffChars',
  WORDS = 'diffWords',
  WORDS_WITH_SPACE = 'diffWordsWithSpace',
  LINES = 'diffLines',
  TRIMMED_LINES = 'diffTrimmedLines',
  SENTENCES = 'diffSentences',
  CSS = 'diffCss',
}
```

```javascript
import React, { PureComponent } from 'react';
import ReactDiffViewer, { DiffMethod } from 'react-diff-viewer';

const oldCode = `
{
  "name": "Original name",
  "description": null
}
`;
const newCode = `
{
  "name": "My updated name",
  "description": "Brand new description",
  "status": "running"
}
`;

class Diff extends PureComponent {
	render = () => {
		return (
			<ReactDiffViewer
				oldValue={oldCode}
				newValue={newCode}
				compareMethod={DiffMethod.WORDS}
				splitView={true}
			/>
		);
	};
}
```

=======
>>>>>>> 41fd9de2
## Overriding Styles

React Diff Viewer uses [emotion](https://emotion.sh/) for styling. It also offers a simple way to override styles and style variables. You can supply different variables for both light and dark themes. Styles will be common for both themes.

Below are the default style variables and style object keys.

```javascript

// Default variables and style keys

const defaultStyles = {
  variables: {
    light: {
      diffViewerBackground: '#fff',
      diffViewerColor: '212529',
      addedBackground: '#e6ffed',
      addedColor: '#24292e',
      removedBackground: '#ffeef0',
      removedColor: '#24292e',
      wordAddedBackground: '#acf2bd',
      wordRemovedBackground: '#fdb8c0',
      addedGutterBackground: '#cdffd8',
      removedGutterBackground: '#ffdce0',
      gutterBackground: '#f7f7f7',
      gutterBackgroundDark: '#f3f1f1',
      highlightBackground: '#fffbdd',
      highlightGutterBackground: '#fff5b1',
      codeFoldGutterBackground: '#dbedff',
      codeFoldBackground: '#f1f8ff',
      emptyLineBackground: '#fafbfc',
      gutterColor: '#212529',
      addedGutterColor: '#212529',
      removedGutterColor: '#212529',
      codeFoldContentColor: '#212529',
      diffViewerTitleBackground: '#fafbfc',
      diffViewerTitleColor: '#212529',
      diffViewerTitleBorderColor: '#eee',
    },
    dark: {
      diffViewerBackground: '#2e303c',
      diffViewerColor: '#FFF',
      addedBackground: '#044B53',
      addedColor: 'white',
      removedBackground: '#632F34',
      removedColor: 'white',
      wordAddedBackground: '#055d67',
      wordRemovedBackground: '#7d383f',
      addedGutterBackground: '#034148',
      removedGutterBackground: '#632b30',
      gutterBackground: '#2c2f3a',
      gutterBackgroundDark: '#262933',
      highlightBackground: '#2a3967',
      highlightGutterBackground: '#2d4077',
      codeFoldGutterBackground: '#21232b',
      codeFoldBackground: '#262831',
      emptyLineBackground: '#363946',
      gutterColor: '#464c67',
      addedGutterColor: '#8c8c8c',
      removedGutterColor: '#8c8c8c',
      codeFoldContentColor: '#555a7b',
      diffViewerTitleBackground: '#2f323e',
      diffViewerTitleColor: '#555a7b',
      diffViewerTitleBorderColor: '#353846',
    }
  },
  diffContainer?: {}, // style object
  diffRemoved?: {}, // style object
  diffAdded?: {}, // style object
  marker?: {}, // style object
  emptyGutter?: {}, // style object
  highlightedLine?: {}, // style object
  lineNumber?: {}, // style object
  highlightedGutter?: {}, // style object
  contentText?: {}, // style object
  gutter?: {}, // style object
  line?: {}, // style object
  wordDiff?: {}, // style object
  wordAdded?: {}, // style object
  wordRemoved?: {}, // style object
  codeFoldGutter?: {}, // style object
  emptyLine?: {}, // style object
  content?: {}, // style object
  titleBlock?: {}, // style object
  splitView?: {}, // style object
}
```

To override any style, just pass the new style object to the `styles` prop. New style will be computed using `Object.assign(default, override)`.

For keys other than `variables`, the value can either be an object or string interpolation.

```javascript
import React, { PureComponent } from 'react';
import ReactDiffViewer from 'react-diff-viewer';

const oldCode = `
const a = 10
const b = 10
const c = () => console.log('foo')

if(a > 10) {
  console.log('bar')
}

console.log('done')
`;
const newCode = `
const a = 10
const boo = 10

if(a === 10) {
  console.log('bar')
}
`;

class Diff extends PureComponent {
	highlightSyntax = str => (
		<span
			style={{ display: 'inline' }}
			dangerouslySetInnerHTML={{
				__html: Prism.highlight(str, Prism.languages.javascript),
			}}
		/>
	);

	render = () => {
		const newStyles = {
			variables: {
				dark: {
					highlightBackground: '#fefed5',
					highlightGutterBackground: '#ffcd3c',
				},
			},
			line: {
				padding: '10px 2px',
				'&:hover': {
					background: '#a26ea1',
				},
			},
		};

		return (
			<ReactDiffViewer
				styles={newStyles}
				oldValue={oldCode}
				newValue={newCode}
				splitView={true}
				renderContent={this.highlightSyntax}
			/>
		);
	};
}
```

## Local Development

```bash
yarn install
yarn build # or use yarn build:watch
yarn start:examples
```

Check package.json for more build scripts.

## License

MIT<|MERGE_RESOLUTION|>--- conflicted
+++ resolved
@@ -1,12 +1,3 @@
-<<<<<<< HEAD
-=======
-> Hello! [v3.0.0 beta](https://github.com/praneshr/react-diff-viewer/tree/v3.0.0) is now available. This release includes native dark mode, configurable comparator, diff titles etc.
-
-<br/>
-<br/>
-<br/>
-<br/>
->>>>>>> 41fd9de2
 <p align="center">
   <img src='https://i.ibb.co/DKrGhVQ/Frame-1-1.png' width="100%" alt='React Diff Viewer' />
 </p>
@@ -66,7 +57,6 @@
 ```
 
 ## Props
-<<<<<<< HEAD
 
 | Prop                      | Type            | Default                        | Description                                                                                                                                                                                                                                                                                                                                                                                                      |
 | ------------------------- | --------------- | ------------------------------ | ---------------------------------------------------------------------------------------------------------------------------------------------------------------------------------------------------------------------------------------------------------------------------------------------------------------------------------------------------------------------------------------------------------------- |
@@ -86,22 +76,7 @@
 | useDarkTheme              | `boolean`       | `true`                         | To enable/disable dark theme.                                                                                                                                                                                                                                                                                                                                                                                    |
 | leftTitle                 | `string`        | `undefined`                    | Column title for left section of the diff in split view. This will be used as the only title in inline view.                                                                                                                                                                                                                                                                                                     |
 | rightTitle                | `string`        | `undefined`                    | Column title for right section of the diff in split view. This will be ignored in inline view.                                                                                                                                                                                                                                                                                                                   |
-=======
-|Prop              |Type           |Default       |Description                                   |
-|------------------|---------------|--------------|----------------------------------------------|
-|oldValue          |`string`       |`''`          |Old value as string.                          |
-|newValue          |`string`       |`''`          |New value as string.                          |
-|splitView         |`boolean`      |`true`        |Switch between `unified` and `split` view.    |
-|disableWordDiff   |`boolean`      |`false`       |Show and hide word diff in a diff line.       |
-|hideLineNumbers   |`boolean`      |`false`       |Show and hide line numbers.                   |
-|renderContent     |`function`     |`undefined`   |Render Prop API to render code in the diff viewer. Helpful for [syntax highlighting](#syntax-highlighting)   |
-|onLineNumberClick |`function`     |`undefined`   |Event handler for line number click. `(lineId: string) => void`          |
-|highlightLines   |`array[string]`|`[]`          |List of lines to be highlighted. Works together with `onLineNumberClick`. Line number are prefixed with `L` and `R` for the left and right section of the diff viewer, respectively. For example, `L-20` means 20th line in the left pane. To highlight a range of line numbers, pass the prefixed line number as an array. For example, `[L-2, L-3, L-4, L-5]` will highlight the lines `2-5` in the left pane.   |
-|showDiffOnly      |`boolean`      |`true`        |Shows only the diffed lines and folds the unchanged lines|
-|extraLinesSurroundingDiff|`number`|`3`           |Number of extra unchanged lines surrounding the diff. Works along with `showDiffOnly`.|
-|codeFoldMessageRenderer|`function`|`Expand {number} of lines ...`   |Render Prop API to render code fold message.|
-|styles            |`object`       |`{}`          |To override style variables and styles. Learn more about [overriding styles](#overriding-styles)  |
->>>>>>> 41fd9de2
+
 
 ## Instance Methods
 
@@ -170,7 +145,6 @@
 }
 ```
 
-<<<<<<< HEAD
 ## Text block diff comparison
 
 Different styles of text block diffing are possible by using the enums corresponding to variou JsDiff methods ([learn more](https://github.com/kpdecker/jsdiff/tree/v4.0.1#api)). The supported methods are as follows.
@@ -219,8 +193,6 @@
 }
 ```
 
-=======
->>>>>>> 41fd9de2
 ## Overriding Styles
 
 React Diff Viewer uses [emotion](https://emotion.sh/) for styling. It also offers a simple way to override styles and style variables. You can supply different variables for both light and dark themes. Styles will be common for both themes.
